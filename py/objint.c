#include <stdlib.h>
#include <stdint.h>
#include <string.h>
#include <assert.h>

#include "nlr.h"
#include "misc.h"
#include "mpconfig.h"
#include "mpqstr.h"
#include "obj.h"
#include "objint.h"

// This dispatcher function is expected to be independent of the implementation
// of long int
static mp_obj_t int_make_new(mp_obj_t type_in, int n_args, const mp_obj_t *args) {
    switch (n_args) {
        case 0:
            return MP_OBJ_NEW_SMALL_INT(0);

        case 1:
<<<<<<< HEAD
            // TODO allow string as arg and parse it
            return mp_obj_new_int(mp_obj_get_int(args[0]));
=======
            return MP_OBJ_NEW_SMALL_INT(mp_obj_get_int(args[0]));
>>>>>>> 3e4ed251

        case 2:
            return MP_OBJ_NEW_SMALL_INT(mp_obj_get_int_base(args[1], args[0]));

        default:
            nlr_jump(mp_obj_new_exception_msg_1_arg(MP_QSTR_TypeError, "int takes at most 2 arguments, %d given", (void*)(machine_int_t)n_args));
    }
}

const mp_obj_type_t int_type = {
    { &mp_const_type },
    "int",
    .print = int_print,
    .make_new = int_make_new,
    .binary_op = int_binary_op,
};

#if MICROPY_LONGINT_IMPL == MICROPY_LONGINT_IMPL_NONE
// This is called only for non-SMALL_INT
void int_print(void (*print)(void *env, const char *fmt, ...), void *env, mp_obj_t self_in, mp_print_kind_t kind) {
}

// This is called only for non-SMALL_INT
mp_obj_t int_binary_op(int op, mp_obj_t lhs_in, mp_obj_t rhs_in) {
    assert(0);
    return mp_const_none;
}

// This is called only with strings whose value doesn't fit in SMALL_INT
mp_obj_t mp_obj_new_int_from_long_str(const char *s) {
    assert(0);
    return mp_const_none;
}

mp_obj_t mp_obj_new_int_from_uint(machine_uint_t value) {
    // SMALL_INT accepts only signed numbers, of one bit less size
    // then word size, which totals 2 bits less for unsigned numbers.
    if ((value & (WORD_MSBIT_HIGH | (WORD_MSBIT_HIGH >> 1))) == 0) {
        return MP_OBJ_NEW_SMALL_INT(value);
    }
    // TODO: Raise exception
    assert(0);
    return mp_const_none;
}

mp_obj_t mp_obj_new_int(machine_int_t value) {
    if (MP_OBJ_FITS_SMALL_INT(value)) {
        return MP_OBJ_NEW_SMALL_INT(value);
    }
    // TODO: Raise exception
    assert(0);
    return mp_const_none;
}
#endif<|MERGE_RESOLUTION|>--- conflicted
+++ resolved
@@ -18,15 +18,17 @@
             return MP_OBJ_NEW_SMALL_INT(0);
 
         case 1:
-<<<<<<< HEAD
-            // TODO allow string as arg and parse it
-            return mp_obj_new_int(mp_obj_get_int(args[0]));
-=======
-            return MP_OBJ_NEW_SMALL_INT(mp_obj_get_int(args[0]));
->>>>>>> 3e4ed251
+            if (MP_OBJ_IS_TYPE(args[0], &str_type)) {
+                // a string, parse it
+                return MP_OBJ_NEW_SMALL_INT(strtonum(qstr_str(mp_obj_get_qstr(args[0])), 0));
+            } else {
+                return MP_OBJ_NEW_SMALL_INT(mp_obj_get_int(args[0]));
+            }
 
         case 2:
-            return MP_OBJ_NEW_SMALL_INT(mp_obj_get_int_base(args[1], args[0]));
+            // should be a string, parse it
+            // TODO proper error checking of argument types
+            return MP_OBJ_NEW_SMALL_INT(strtonum(qstr_str(mp_obj_get_qstr(args[1])), mp_obj_get_int(args[0])));
 
         default:
             nlr_jump(mp_obj_new_exception_msg_1_arg(MP_QSTR_TypeError, "int takes at most 2 arguments, %d given", (void*)(machine_int_t)n_args));
