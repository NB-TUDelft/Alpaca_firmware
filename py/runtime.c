--- conflicted
+++ resolved
@@ -558,36 +558,6 @@
         } else if (MP_OBJ_IS_TYPE(rhs, &complex_type)) {
             return mp_obj_complex_binary_op(op, lhs_val, 0, rhs);
         }
-    } else {
-<<<<<<< HEAD
-        // deal with == and !=
-        if (op == RT_COMPARE_OP_EQUAL || op == RT_COMPARE_OP_NOT_EQUAL) {
-            if (mp_obj_equal(lhs, rhs)) {
-                if (op == RT_COMPARE_OP_EQUAL) {
-                    return mp_const_true;
-                } else {
-                    return mp_const_false;
-                }
-            } else {
-                if (op == RT_COMPARE_OP_EQUAL) {
-                    return mp_const_false;
-                } else {
-                    return mp_const_true;
-                }
-            }
-        }
-
-        // deal with exception_match
-        if (op == RT_COMPARE_OP_EXCEPTION_MATCH) {
-            // TODO properly! at the moment it just compares the exception identifier for equality
-            if (MP_OBJ_IS_TYPE(lhs, &exception_type) && MP_OBJ_IS_TYPE(rhs, &exception_type)) {
-                if (mp_obj_exception_get_type(lhs) == mp_obj_exception_get_type(rhs)) {
-                    return mp_const_true;
-                } else {
-                    return mp_const_false;
-                }
-            }
-        }
     }
 
     /* deal with `in` and `not in`
@@ -598,10 +568,6 @@
     if (op == RT_COMPARE_OP_IN || op == RT_COMPARE_OP_NOT_IN) {
         if (!MP_OBJ_IS_SMALL_INT(rhs)) {
             mp_obj_base_t *o = rhs;
-=======
-        if (MP_OBJ_IS_OBJ(lhs)) {
-            mp_obj_base_t *o = lhs;
->>>>>>> bcbeea0a
             if (o->type->binary_op != NULL) {
                 mp_obj_t res = o->type->binary_op(op, rhs, lhs);
                 if (res != NULL) {
